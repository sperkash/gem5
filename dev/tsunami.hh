/*
 * Copyright (c) 2003 The Regents of The University of Michigan
 * All rights reserved.
 *
 * Redistribution and use in source and binary forms, with or without
 * modification, are permitted provided that the following conditions are
 * met: redistributions of source code must retain the above copyright
 * notice, this list of conditions and the following disclaimer;
 * redistributions in binary form must reproduce the above copyright
 * notice, this list of conditions and the following disclaimer in the
 * documentation and/or other materials provided with the distribution;
 * neither the name of the copyright holders nor the names of its
 * contributors may be used to endorse or promote products derived from
 * this software without specific prior written permission.
 *
 * THIS SOFTWARE IS PROVIDED BY THE COPYRIGHT HOLDERS AND CONTRIBUTORS
 * "AS IS" AND ANY EXPRESS OR IMPLIED WARRANTIES, INCLUDING, BUT NOT
 * LIMITED TO, THE IMPLIED WARRANTIES OF MERCHANTABILITY AND FITNESS FOR
 * A PARTICULAR PURPOSE ARE DISCLAIMED. IN NO EVENT SHALL THE COPYRIGHT
 * OWNER OR CONTRIBUTORS BE LIABLE FOR ANY DIRECT, INDIRECT, INCIDENTAL,
 * SPECIAL, EXEMPLARY, OR CONSEQUENTIAL DAMAGES (INCLUDING, BUT NOT
 * LIMITED TO, PROCUREMENT OF SUBSTITUTE GOODS OR SERVICES; LOSS OF USE,
 * DATA, OR PROFITS; OR BUSINESS INTERRUPTION) HOWEVER CAUSED AND ON ANY
 * THEORY OF LIABILITY, WHETHER IN CONTRACT, STRICT LIABILITY, OR TORT
 * (INCLUDING NEGLIGENCE OR OTHERWISE) ARISING IN ANY WAY OUT OF THE USE
 * OF THIS SOFTWARE, EVEN IF ADVISED OF THE POSSIBILITY OF SUCH DAMAGE.
 */

/**
 * @file
 * Declaration of top level class for the Tsunami chipset. This class just
 * retains pointers to all its children so the children can communicate.
 */

#ifndef __TSUNAMI_HH__
#define __TSUNAMI_HH__

#include "sim/sim_object.hh"

class IntrControl;
class ConsoleListener;
class SimConsole;
class AdaptecController;
class TlaserClock;
class EtherDev;
class TsunamiCChip;
class TsunamiPChip;
class PCIConfigAll;

/**
  * Top level class for Tsunami Chipset emulation.
  * This structure just contains pointers to all the
  * children so the children can commnicate to do the
  * read work
  */

class Tsunami : public SimObject
{
  public:

    /** Max number of CPUs in a Tsunami */
    static const int Max_CPUs = 4;

    /** Pointer to the interrupt controller (used to post and ack interrupts on the CPU) */
    IntrControl *intrctrl;
    /** Pointer to the UART emulation code */
    SimConsole *cons;

    /** Pointer to the SCSI controller device */
    AdaptecController *scsi;
    /** Pointer to the ethernet controller device */
    EtherDev *ethernet;

    /** Pointer to the Tsunami CChip.
      * The chip contains some configuration information and
      * all the interrupt mask and status registers
      */
    TsunamiCChip *cchip;

    /** Pointer to the Tsunami PChip.
      * The pchip is the interface to the PCI bus, in our case
      * it does not have to do much.
      */
    TsunamiPChip *pchip;

    /** Pointer to the PCI Config Space
      * The config space in Tsunami all needs to return
      * -1 if a device is not there.
      */
    PCIConfigAll *pciconfig;

    int intr_sum_type[Tsunami::Max_CPUs];
    int ipi_pending[Tsunami::Max_CPUs];

    int interrupt_frequency;

  public:
    /**
      * Constructor for the Tsunami Class.
      * @param name name of the object
      * @param scsi pointer to scsi controller object
      * @param con pointer to the console
      * @param intrcontrol pointer to the interrupt controller
      * @param intrFreq frequency that interrupts happen
      */
<<<<<<< HEAD
    Tsunami(const std::string &name, EtherDev *ethernet, SimConsole *con,
            IntrControl *intctrl, int intrFreq);
=======
    Tsunami(const std::string &name, AdaptecController *scsi,
               EtherDev *ethernet,
               SimConsole *con, IntrControl *intctrl, int intrFreq);
>>>>>>> 7a6a4359

    virtual void serialize(std::ostream &os);
    virtual void unserialize(Checkpoint *cp, const std::string &section);
};

#endif // __TSUNAMI_HH__<|MERGE_RESOLUTION|>--- conflicted
+++ resolved
@@ -83,8 +83,8 @@
       */
     TsunamiPChip *pchip;
 
-    /** Pointer to the PCI Config Space
-      * The config space in Tsunami all needs to return
+    /** Pointer to the Tsunami PCI Config Space
+      * The config space in tsunami all needs to return
       * -1 if a device is not there.
       */
     PCIConfigAll *pciconfig;
@@ -103,14 +103,9 @@
       * @param intrcontrol pointer to the interrupt controller
       * @param intrFreq frequency that interrupts happen
       */
-<<<<<<< HEAD
-    Tsunami(const std::string &name, EtherDev *ethernet, SimConsole *con,
-            IntrControl *intctrl, int intrFreq);
-=======
     Tsunami(const std::string &name, AdaptecController *scsi,
                EtherDev *ethernet,
                SimConsole *con, IntrControl *intctrl, int intrFreq);
->>>>>>> 7a6a4359
 
     virtual void serialize(std::ostream &os);
     virtual void unserialize(Checkpoint *cp, const std::string &section);
