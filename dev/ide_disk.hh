/*
 * Copyright (c) 2004-2005 The Regents of The University of Michigan
 * All rights reserved.
 *
 * Redistribution and use in source and binary forms, with or without
 * modification, are permitted provided that the following conditions are
 * met: redistributions of source code must retain the above copyright
 * notice, this list of conditions and the following disclaimer;
 * redistributions in binary form must reproduce the above copyright
 * notice, this list of conditions and the following disclaimer in the
 * documentation and/or other materials provided with the distribution;
 * neither the name of the copyright holders nor the names of its
 * contributors may be used to endorse or promote products derived from
 * this software without specific prior written permission.
 *
 * THIS SOFTWARE IS PROVIDED BY THE COPYRIGHT HOLDERS AND CONTRIBUTORS
 * "AS IS" AND ANY EXPRESS OR IMPLIED WARRANTIES, INCLUDING, BUT NOT
 * LIMITED TO, THE IMPLIED WARRANTIES OF MERCHANTABILITY AND FITNESS FOR
 * A PARTICULAR PURPOSE ARE DISCLAIMED. IN NO EVENT SHALL THE COPYRIGHT
 * OWNER OR CONTRIBUTORS BE LIABLE FOR ANY DIRECT, INDIRECT, INCIDENTAL,
 * SPECIAL, EXEMPLARY, OR CONSEQUENTIAL DAMAGES (INCLUDING, BUT NOT
 * LIMITED TO, PROCUREMENT OF SUBSTITUTE GOODS OR SERVICES; LOSS OF USE,
 * DATA, OR PROFITS; OR BUSINESS INTERRUPTION) HOWEVER CAUSED AND ON ANY
 * THEORY OF LIABILITY, WHETHER IN CONTRACT, STRICT LIABILITY, OR TORT
 * (INCLUDING NEGLIGENCE OR OTHERWISE) ARISING IN ANY WAY OUT OF THE USE
 * OF THIS SOFTWARE, EVEN IF ADVISED OF THE POSSIBILITY OF SUCH DAMAGE.
 */

/** @file
 * Device model for an IDE disk
 */

#ifndef __IDE_DISK_HH__
#define __IDE_DISK_HH__

#include "dev/disk_image.hh"
#include "dev/ide_atareg.h"
#include "dev/ide_ctrl.hh"
#include "dev/ide_wdcreg.h"
#include "dev/io_device.hh"
#include "sim/eventq.hh"

#define DMA_BACKOFF_PERIOD 200

#define MAX_DMA_SIZE    (65536)  // 64K
#define MAX_MULTSECT    (128)

#define PRD_BASE_MASK  0xfffffffe
#define PRD_COUNT_MASK 0xfffe
#define PRD_EOT_MASK   0x8000

typedef struct PrdEntry {
    uint32_t baseAddr;
    uint16_t byteCount;
    uint16_t endOfTable;
} PrdEntry_t;

class PrdTableEntry {
  public:
    PrdEntry_t entry;

    uint32_t getBaseAddr()
    {
        return (entry.baseAddr & PRD_BASE_MASK);
    }

    uint32_t getByteCount()
    {
        return ((entry.byteCount == 0) ? MAX_DMA_SIZE :
                (entry.byteCount & PRD_COUNT_MASK));
    }

    uint16_t getEOT()
    {
        return (entry.endOfTable & PRD_EOT_MASK);
    }
};

#define DATA_OFFSET     (0)
#define ERROR_OFFSET    (1)
#define FEATURES_OFFSET (1)
#define NSECTOR_OFFSET  (2)
#define SECTOR_OFFSET   (3)
#define LCYL_OFFSET     (4)
#define HCYL_OFFSET     (5)
#define SELECT_OFFSET   (6)
#define DRIVE_OFFSET    (6)
#define STATUS_OFFSET   (7)
#define COMMAND_OFFSET  (7)

#define CONTROL_OFFSET  (2)
#define ALTSTAT_OFFSET  (2)

#define SELECT_DEV_BIT  0x10
#define CONTROL_RST_BIT 0x04
#define CONTROL_IEN_BIT 0x02
#define STATUS_BSY_BIT  0x80
#define STATUS_DRDY_BIT 0x40
#define STATUS_DRQ_BIT  0x08
#define STATUS_SEEK_BIT 0x10
#define STATUS_DF_BIT   0x20
#define DRIVE_LBA_BIT   0x40

#define DEV0 (0)
#define DEV1 (1)

typedef struct CommandReg {
    uint16_t data;
    uint8_t error;
    uint8_t sec_count;
    uint8_t sec_num;
    uint8_t cyl_low;
    uint8_t cyl_high;
    union {
        uint8_t drive;
        uint8_t head;
    };
    uint8_t command;
} CommandReg_t;

typedef enum Events {
    None = 0,
    Transfer,
    ReadWait,
    WriteWait,
    PrdRead,
    DmaRead,
    DmaWrite
} Events_t;

typedef enum DevAction {
    ACT_NONE = 0,
    ACT_CMD_WRITE,
    ACT_CMD_COMPLETE,
    ACT_CMD_ERROR,
    ACT_SELECT_WRITE,
    ACT_STAT_READ,
    ACT_DATA_READY,
    ACT_DATA_READ_BYTE,
    ACT_DATA_READ_SHORT,
    ACT_DATA_WRITE_BYTE,
    ACT_DATA_WRITE_SHORT,
    ACT_DMA_READY,
    ACT_DMA_DONE,
    ACT_SRST_SET,
    ACT_SRST_CLEAR
} DevAction_t;

typedef enum DevState {
    // Device idle
    Device_Idle_S = 0,
    Device_Idle_SI,
    Device_Idle_NS,

    // Software reset
    Device_Srst,

    // Non-data commands
    Command_Execution,

    // PIO data-in (data to host)
    Prepare_Data_In,
    Data_Ready_INTRQ_In,
    Transfer_Data_In,

    // PIO data-out (data from host)
    Prepare_Data_Out,
    Data_Ready_INTRQ_Out,
    Transfer_Data_Out,

    // DMA protocol
    Prepare_Data_Dma,
    Transfer_Data_Dma
} DevState_t;

typedef enum DmaState {
    Dma_Idle = 0,
    Dma_Start,
    Dma_Transfer
} DmaState_t;

class PhysicalMemory;
class IdeController;

/**
 * IDE Disk device model
 */
class IdeDisk : public SimObject
{
  protected:
    /** The IDE controller for this disk. */
    IdeController *ctrl;
    /** The DMA interface to use for transfers */
    DMAInterface<Bus> *dmaInterface;
    /** The image that contains the data of this disk. */
    DiskImage *image;
    /** Pointer to physical memory for DMA transfers */
    PhysicalMemory *physmem;

  protected:
    /** The disk delay in microseconds. */
    int diskDelay;

  private:
    /** Drive identification structure for this disk */
    struct ataparams driveID;
    /** Data buffer for transfers */
    uint8_t *dataBuffer;
    /** Number of bytes in command data transfer */
    uint32_t cmdBytes;
    /** Number of bytes left in command data transfer */
    uint32_t cmdBytesLeft;
    /** Number of bytes left in DRQ block */
    uint32_t drqBytesLeft;
    /** Current sector in access */
    uint32_t curSector;
    /** Command block registers */
    CommandReg_t cmdReg;
    /** Status register */
    uint8_t status;
    /** Interrupt enable bit */
    bool nIENBit;
    /** Device state */
    DevState_t devState;
    /** Dma state */
    DmaState_t dmaState;
    /** Dma transaction is a read */
    bool dmaRead;
    /** PRD table base address */
    uint32_t curPrdAddr;
    /** PRD entry */
    PrdTableEntry curPrd;
    /** Number of bytes transfered by DMA interface for current transfer */
    uint32_t dmaInterfaceBytes;
    /** Device ID (master=0/slave=1) */
    int devID;
    /** Interrupt pending */
    bool intrPending;

  public:
    /**
     * Create and initialize this Disk.
     * @param name The name of this disk.
     * @param img The disk image of this disk.
     * @param phys Pointer to physical memory
     * @param id The disk ID (master=0/slave=1)
     * @param disk_delay The disk delay in milliseconds
     */
    IdeDisk(const std::string &name, DiskImage *img, PhysicalMemory *phys,
            int id, Tick disk_delay);

    /**
     * Delete the data buffer.
     */
    ~IdeDisk();

    /**
     * Reset the device state
     */
    void reset(int id);

    /**
     * Set the controller for this device
     * @param c The IDE controller
     */
    void setController(IdeController *c, DMAInterface<Bus> *dmaIntr) {
        if (ctrl) panic("Cannot change the controller once set!\n");
        ctrl = c;
        dmaInterface = dmaIntr;
    }

    // Device register read/write
<<<<<<< HEAD
    void read(const Addr &offset, RegType_t type, uint8_t *data);
    void write(const Addr &offset, RegType_t type, const uint8_t *data);
=======
    void read(const Addr &offset, IdeRegType regtype, uint8_t *data);
    void write(const Addr &offset, IdeRegType regtype, const uint8_t *data);
>>>>>>> b64eae5e

    // Start/abort functions
    void startDma(const uint32_t &prdTableBase);
    void abortDma();

  private:
    void startCommand();

    // Interrupt management
    void intrPost();
    void intrClear();

    // DMA stuff
    void doDmaTransfer();
    friend class EventWrapper<IdeDisk, &IdeDisk::doDmaTransfer>;
    EventWrapper<IdeDisk, &IdeDisk::doDmaTransfer> dmaTransferEvent;

    void doDmaRead();
    friend class EventWrapper<IdeDisk, &IdeDisk::doDmaRead>;
    EventWrapper<IdeDisk, &IdeDisk::doDmaRead> dmaReadWaitEvent;

    void doDmaWrite();
    friend class EventWrapper<IdeDisk, &IdeDisk::doDmaWrite>;
    EventWrapper<IdeDisk, &IdeDisk::doDmaWrite> dmaWriteWaitEvent;

    void dmaPrdReadDone();
    friend class EventWrapper<IdeDisk, &IdeDisk::dmaPrdReadDone>;
    EventWrapper<IdeDisk, &IdeDisk::dmaPrdReadDone> dmaPrdReadEvent;

    void dmaReadDone();
    friend class EventWrapper<IdeDisk, &IdeDisk::dmaReadDone>;
    EventWrapper<IdeDisk, &IdeDisk::dmaReadDone> dmaReadEvent;

    void dmaWriteDone();
    friend class EventWrapper<IdeDisk, &IdeDisk::dmaWriteDone>;
    EventWrapper<IdeDisk, &IdeDisk::dmaWriteDone> dmaWriteEvent;

    // Disk image read/write
    void readDisk(uint32_t sector, uint8_t *data);
    void writeDisk(uint32_t sector, uint8_t *data);

    // State machine management
    void updateState(DevAction_t action);

    // Utility functions
    bool isBSYSet() { return (status & STATUS_BSY_BIT); }
    bool isIENSet() { return nIENBit; }
    bool isDEVSelect();

    void setComplete()
    {
        // clear out the status byte
        status = 0;
        // set the DRDY bit
        status |= STATUS_DRDY_BIT;
        // set the SEEK bit
        status |= STATUS_SEEK_BIT;
    }

    uint32_t getLBABase()
    {
        return  (Addr)(((cmdReg.head & 0xf) << 24) | (cmdReg.cyl_high << 16) |
                       (cmdReg.cyl_low << 8) | (cmdReg.sec_num));
    }

    inline Addr pciToDma(Addr pciAddr);

    uint32_t bytesInDmaPage(Addr curAddr, uint32_t bytesLeft);

    /**
     * Serialize this object to the given output stream.
     * @param os The stream to serialize to.
     */
    void serialize(std::ostream &os);

    /**
     * Reconstruct the state of this object from a checkpoint.
     * @param cp The checkpoint to use.
     * @param section The section name describing this object.
     */
    void unserialize(Checkpoint *cp, const std::string &section);
};


#endif // __IDE_DISK_HH__<|MERGE_RESOLUTION|>--- conflicted
+++ resolved
@@ -270,13 +270,8 @@
     }
 
     // Device register read/write
-<<<<<<< HEAD
-    void read(const Addr &offset, RegType_t type, uint8_t *data);
-    void write(const Addr &offset, RegType_t type, const uint8_t *data);
-=======
     void read(const Addr &offset, IdeRegType regtype, uint8_t *data);
     void write(const Addr &offset, IdeRegType regtype, const uint8_t *data);
->>>>>>> b64eae5e
 
     // Start/abort functions
     void startDma(const uint32_t &prdTableBase);
